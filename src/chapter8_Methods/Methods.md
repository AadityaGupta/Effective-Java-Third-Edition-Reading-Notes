--- conflicted
+++ resolved
@@ -996,7 +996,6 @@
 and arbitrary HTML elements in doc comments end up in the resulting HTML document. Occasionally, programmers go so far 
 as to embed HTML tables in their doc comments, although this is rare.
 
-<<<<<<< HEAD
 Also notice the use of the Javadoc {@code} tag around the code fragment in the @throws clause. This tag serves two purposes: 
 it causes the code fragment to be rendered in code font, and it suppresses processing of HTML markup and nested Javadoc 
 tags in the code fragment. The latter property is what allows us to use the less-than sign (<) in the code fragment 
@@ -1013,13 +1012,6 @@
 in Java 8. Recall that ordinary doc comments describe the contract between a method and its client; @implSpec comments, 
 by contrast, describe the contract between a method and its subclass, allowing subclasses to rely on implementation 
 behavior if they inherit the method or call it via super. Here's how it looks in practice:
-=======
-Also notice the use of the Javadoc {@code} tag around the code fragment in the @throws clause. This tag serves two purposes: it causes the code fragment to be rendered in code font, and it suppresses processing of HTML markup and nested Javadoc tags in the code fragment. The latter property is what allows us to use the less-than sign (<) in the code fragment even though it’s an HTML metacharacter. To include a multiline code example in a doc comment, use a Javadoc {@code} tag wrapped inside an HTML "<pre>" tag. In other words, precede the code example with the characters <pre>{@code and follow it with }</pre>. This preserves line breaks in the code, and eliminates the need to escape HTML metacharacters, but not the at sign (@), which must be escaped if the code sample uses annotations.
-
-Finally, notice the use of the words “this list” in the doc comment. By convention, the word “this” refers to the object on which a method is invoked when it is used in the doc comment for an instance method.
-
-As mentioned in Item 15, when you design a class for inheritance, you must document its self-use patterns, so programmers know the semantics of overriding its methods. These self-use patterns should be documented using the @implSpec tag, added in Java 8. Recall that ordinary doc comments describe the contract between a method and its client; @implSpec comments, by contrast, describe the contract between a method and its subclass, allowing subclasses to rely on implementation behavior if they inherit the method or call it via super. Here's how it looks in practice:
->>>>>>> a11910c2
 
 ```aidl
 /**
